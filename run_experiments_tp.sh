#!/bin/bash
# Launch 4 ranks for tensor parallelism (one per GPU)

source /home/ubuntu/tp-env/bin/activate

# # NCCL tuning
# export NCCL_DEBUG=WARN
# export TORCH_NCCL_ASYNC_ERROR_HANDLING=1


# !–– New NCCL fixes ––!
export NCCL_NET_OFI_DISABLE=1
export NCCL_SOCKET_IFNAME=ens5
export NCCL_IB_DISABLE=1
export NCCL_LAUNCH_TIMEOUT=1200
export NCCL_TIMEOUT=1200

export NCCL_DEBUG=WARN
export TORCH_NCCL_ASYNC_ERROR_HANDLING=1

# Torchrun binary
TORCHRUN=$(which torchrun)

# Rendezvous settings
export MASTER_ADDR=127.0.0.1
export MASTER_PORT=12355

# GPUs to use
export CUDA_VISIBLE_DEVICES=0,1,2,3

# Tensor-parallel world size
TP_SIZE=(2 4)
# TP_SIZE=(4)

# GilbertElliot Loss Model params
GE_CONFIG=("default" "one" "one_precent" "half_percent" "point2_percent")

# Loss-rate grid
LOSS_RATES=(0 0.001 0.005 0.01)
# LOSS_RATES=(0.005 0.01)

# Datasets
# DATASETS=("winogrande" "mnli" "hellaswag" "piqa")
DATASETS=("winogrande")

# Precision Flags
# FP_FLAGS=(fp32 fp16)
FP_FLAGS=(fp32)

# Ensure output directory exists
# mkdir -p output_Llama3.2-1B
mkdir -p output_gpt2-large_BurstyLosses_winogrande


# Running script for uniform loss with loss rates like the previous ones

# for temp_flag in "${FP_FLAGS[@]}"; do
# echo
#   # Decide on the actual flag to pass into the Python script
#   if [ "$temp_flag" = "fp16" ]; then
#     fp_flag="--fp16"
#     echo
#     echo "=== Starting with precision ${fp_flag} ===\n"
#     echo
#   else
#     fp_flag=""   # no flag for fp32
#     echo
#     echo "=== Starting with precision --fp32 ===\n"
#     echo
#   fi
#   for tp_size in "${TP_SIZE[@]}"; do
#   echo
#     echo "=== Starting tensor parallelism with size ${tp_size} ==="
#     echo
#     for dataset in "${DATASETS[@]}"; do
#     echo
#       echo "=== Starting with dataset ${dataset} ==="
#       echo
#       for loss_rate in "${LOSS_RATES[@]}"; do
#         run_id="tp_gpt2-large_precision-${temp_flag}_Num_Nodes-${tp_size}_lr${loss_rate}"
#         echo
#         echo "=== Starting $run_id ==="
#         echo

#         # Original Script
#         $TORCHRUN \
#           --nproc_per_node $tp_size \
#           --master_addr   $MASTER_ADDR \
#           --master_port   $MASTER_PORT \
#           src/pytorch_train_tp_gpt.py \
#             --tensor_parallel_size $tp_size \
#             --loss_type             g-e \
#             --ge_config             default \
#             --model_name           "gpt2-large" \
#             --dataset              $dataset \
#             --batch_size           16 \
#             --max_length           128 \
#             --learning_rate        3e-5 \
#             --weight_decay         0.01 \
#             --loss_rate            $loss_rate \
#             $fp_flag \
#             --seed                 1234 \
#             --max_samples          0 \
#             --target_accuracy      0.75 \
#             --eval_steps           100 \
#             --patience             3 \
#             --max_steps            100000 \
#             --output_dir           "output_gpt2-large_winogrande/$run_id" \

#         # New set of parameters - mod tp script
#         # $TORCHRUN \
#         #   --nproc_per_node $tp_size \
#         #   --master_addr   $MASTER_ADDR \
#         #   --master_port   $MASTER_PORT \
#         #   src/Mod_src_TP/pytorch_train_tp.py \
#         #     --tensor_parallel_size $tp_size \
#         #     --model_name           "meta-llama/Llama-3.2-1B" \
#         #     --dataset              $dataset \
#         #     --batch_size           8 \
#         #     --max_length           256 \
#         #     --learning_rate        2e-5 \
#         #     --weight_decay         0.01 \
#         #     --loss_rate            $loss_rate \
#         #     --fp16 \
#         #     --seed                 1234 \
#         #     --max_samples          0 \
#         #     --target_accuracy      0.75 \
#         #     --eval_steps           100 \
#         #     --patience             5 \
#         #     --max_steps            100000 \
#         #     --output_dir           "output_Llama3.2-1B/$run_id" \
#         #    --run_name $run_id

#         echo "=== Completed $run_id ==="
#         echo
#         echo
#       done
#     done
#   done
# done


# Running script for Bursty loss with GilbertElliot Config

for temp_flag in "${FP_FLAGS[@]}"; do
echo
  # Decide on the actual flag to pass into the Python script
  if [ "$temp_flag" = "fp16" ]; then
    fp_flag="--fp16"
    echo
    echo "=== Starting with precision ${fp_flag} ===\n"
    echo
  else
    fp_flag=""   # no flag for fp32
    echo
    echo "=== Starting with precision --fp32 ===\n"
    echo
  fi
  for tp_size in "${TP_SIZE[@]}"; do
  echo
    echo "=== Starting tensor parallelism with size ${tp_size} ==="
    echo
    for dataset in "${DATASETS[@]}"; do
    echo
      echo "=== Starting with dataset ${dataset} ==="
      echo
      for ge_config in "${GE_CONFIG[@]}"; do
        run_id="tp_gpt2-large_precision-${temp_flag}_Num_Nodes-${tp_size}_ge_config:${loss_rate}"
        echo
        echo "=== Starting $run_id ==="
        echo

        # Original Script
        $TORCHRUN \
          --nproc_per_node $tp_size \
          --master_addr   $MASTER_ADDR \
          --master_port   $MASTER_PORT \
          src/pytorch_train_tp_gpt.py \
            --tensor_parallel_size $tp_size \
            --loss_type            g-e \
<<<<<<< HEAD
            --ge_config            $ge_config \
=======
            --ge_config            default \
>>>>>>> e4516028
            --model_name           "gpt2-large" \
            --dataset              $dataset \
            --batch_size           16 \
            --max_length           128 \
            --learning_rate        3e-5 \
            --weight_decay         0.01 \
            --loss_rate            $loss_rate \
            $fp_flag \
            --seed                 1234 \
            --max_samples          0 \
            --target_accuracy      0.75 \
            --eval_steps           100 \
            --patience             3 \
            --max_steps            100000 \
            --output_dir           "output_gpt2-large_BurstyLosses_winogrande/$run_id" \

        echo "=== Completed $run_id ==="
        echo
        echo
      done
    done
  done
done

echo "All tensor-parallel runs done."<|MERGE_RESOLUTION|>--- conflicted
+++ resolved
@@ -178,11 +178,7 @@
           src/pytorch_train_tp_gpt.py \
             --tensor_parallel_size $tp_size \
             --loss_type            g-e \
-<<<<<<< HEAD
             --ge_config            $ge_config \
-=======
-            --ge_config            default \
->>>>>>> e4516028
             --model_name           "gpt2-large" \
             --dataset              $dataset \
             --batch_size           16 \
